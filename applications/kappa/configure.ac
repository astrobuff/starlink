--- conflicted
+++ resolved
@@ -2,11 +2,7 @@
 AC_REVISION($Revision$)
 
 dnl    Initialisation: package name and version number
-<<<<<<< HEAD
-AC_INIT([kappa],[2.1-8],[starlink@jiscmail.ac.uk])
-=======
 AC_INIT(kappa, 2.1-9, starlink@jiscmail.ac.uk)
->>>>>>> c0b41aec
 
 dnl    Require autoconf-2.50 at least
 AC_PREREQ([2.69])
